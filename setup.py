from setuptools import find_packages, setup

base_packages = [
    "pip>=22.2.2",
    "statsmodels>=0.13.2",
    "pandas>=1.2.0",
    "scikit-learn>=1.0.0",
    "tqdm>=4.0.0",
    "numpy>=1.20.0",
]

only_test_packages = [
    "pytest>=5.4.3",
    "black==22.12.0",
    "ruff==0.0.261",
    "mktestdocs>=0.2.0",
    "pytest-cov>=2.10.1",
    "pytest-sugar>=0.9.4",
    "pytest-slow-last>=0.1.3",
    "coverage",
    "pytest-reportlog",
    "pytest-duration-insights",
    "pytest-clarity",
    "pytest-xdist",
]
test_packages = only_test_packages + base_packages

util_packages = [
    "pre-commit>=2.6.0",
    "ipykernel>=6.15.1",
    "twine",
    "tox",
] + base_packages

docs_packages = [
    "mkdocs==1.3.0",
    "mkdocs-material==8.5.0",
    "mkdocstrings==0.18.0",
    "jinja2<3.1.0",
    "mkdocs-jupyter==0.22.0",
    "plotnine==0.8.0",
    "matplotlib==3.4.3",
]

dev_packages = test_packages + util_packages + docs_packages

setup(
    name="cluster_experiments",
<<<<<<< HEAD
    version="0.6.6",
=======
    version="0.7.0",
>>>>>>> 54577e48
    packages=find_packages(),
    extras_require={
        "dev": dev_packages,
        "test": test_packages,
        "only-test": only_test_packages,
        "docs": docs_packages,
    },
    install_requires=base_packages,
)<|MERGE_RESOLUTION|>--- conflicted
+++ resolved
@@ -46,11 +46,7 @@
 
 setup(
     name="cluster_experiments",
-<<<<<<< HEAD
-    version="0.6.6",
-=======
-    version="0.7.0",
->>>>>>> 54577e48
+    version="0.7.1",
     packages=find_packages(),
     extras_require={
         "dev": dev_packages,

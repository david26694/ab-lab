--- conflicted
+++ resolved
@@ -60,11 +60,7 @@
         "perturbator": "constant",
         "splitter": "non_clustered",
         "n_simulations": 50,
-<<<<<<< HEAD
-        "seed": 123,
-=======
         "seed": 220924,
->>>>>>> 16b6b5ce
     }
     return PowerAnalysis.from_dict(config)
 
@@ -77,11 +73,7 @@
         "splitter": "non_clustered",
         "n_simulations": 50,
         "treatments": ["A", "B", "C", "D", "E", "F", "G"],
-<<<<<<< HEAD
-        "seed": 123,
-=======
         "seed": 220924,
->>>>>>> 16b6b5ce
     }
     return PowerAnalysis.from_dict(config)
 

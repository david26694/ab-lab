site_name: Cluster Experiments Docs
extra_css: [style.css]
repo_url: https://github.com/david26694/cluster-experiments
site_url: https://david26694.github.io/cluster-experiments/
site_description: Functions to design and run clustered experiments
site_author: David Masip
use_directory_urls: false
edit_uri: blob/main/docs/
nav:
  - Home:
    - Index: index.md
  - Cupac example: cupac_example.ipynb
  - Custom classes: create_custom_classes.ipynb
  - Switchback:
      - Stratified switchback: switchback.ipynb
      - Switchback calendar visualization: plot_calendars.ipynb
      - Visualization - 4-hour switches: plot_calendars_hours.ipynb
  - Multiple treatments: multivariate.ipynb
  - AA test clustered: aa_test.ipynb
  - Paired T test: paired_ttest.ipynb
  - Different hypotheses tests: analysis_with_different_hypotheses.ipynb
  - Washover: washover_example.ipynb
<<<<<<< HEAD
  - Synthetic control: synthetic_control.ipynb
  - Normal Power: normal_power.ipynb
=======
  - Normal Power:
      - Compare with simulation: normal_power.ipynb
      - Time-lines: normal_power_lines.ipynb
>>>>>>> d5a49771
  - API:
      - Experiment analysis: api/experiment_analysis.md
      - Perturbators: api/perturbator.md
      - Splitter: api/random_splitter.md
      - Pre experiment outcome model: api/cupac_model.md
      - Power config: api/power_config.md
      - Power analysis: api/power_analysis.md
      - Washover: api/washover.md
plugins:
  - mkdocstrings:
      watch:
        - cluster_experiments
  - mkdocs-jupyter
  - search
copyright: Copyright &copy; 2022 Maintained by David Masip.
theme:
  name: material
  font:
    text: Ubuntu
    code: Ubuntu Mono
  feature:
    tabs: true
  palette:
    primary: indigo
    accent: blue
markdown_extensions:
  - codehilite
  - pymdownx.inlinehilite
  - pymdownx.superfences
  - pymdownx.details
  - pymdownx.tabbed
  - pymdownx.snippets
  - pymdownx.highlight:
      use_pygments: true
  - toc:
      permalink: true<|MERGE_RESOLUTION|>--- conflicted
+++ resolved
@@ -20,14 +20,11 @@
   - Paired T test: paired_ttest.ipynb
   - Different hypotheses tests: analysis_with_different_hypotheses.ipynb
   - Washover: washover_example.ipynb
-<<<<<<< HEAD
-  - Synthetic control: synthetic_control.ipynb
-  - Normal Power: normal_power.ipynb
-=======
   - Normal Power:
       - Compare with simulation: normal_power.ipynb
       - Time-lines: normal_power_lines.ipynb
->>>>>>> d5a49771
+  - Synthetic control: synthetic_control.ipynb
+  - Normal Power: normal_power.ipynb
   - API:
       - Experiment analysis: api/experiment_analysis.md
       - Perturbators: api/perturbator.md

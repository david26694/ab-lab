--- conflicted
+++ resolved
@@ -20,11 +20,8 @@
   - Paired T test: paired_ttest.ipynb
   - Different hypotheses tests: analysis_with_different_hypotheses.ipynb
   - Washover: washover_example.ipynb
-<<<<<<< HEAD
   - Synthetic control: synthetic_control.ipynb
-=======
   - Normal Power: normal_power.ipynb
->>>>>>> 8b152de6
   - API:
       - Experiment analysis: api/experiment_analysis.md
       - Perturbators: api/perturbator.md

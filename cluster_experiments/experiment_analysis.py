import logging
from abc import ABC, abstractmethod
from typing import List, Optional

import pandas as pd
import statsmodels.api as sm
from pandas.api.types import is_numeric_dtype
from scipy.stats import ttest_ind, ttest_rel


class ExperimentAnalysis(ABC):
    """
    Abstract class to run the analysis of a given experiment

    In order to create your own ExperimentAnalysis,
    you should create a derived class that implements the analysis_pvalue method.

    It can also be used as a component of the PowerAnalysis class.

    Arguments:
        cluster_cols: list of columns to use as clusters
        target_col: name of the column containing the variable to measure
        treatment_col: name of the column containing the treatment variable
        treatment: name of the treatment to use as the treated group
        covariates: list of columns to use as covariates

    """

    def __init__(
        self,
        cluster_cols: List[str],
        target_col: str = "target",
        treatment_col: str = "treatment",
        treatment: str = "B",
        covariates: Optional[List[str]] = None,
    ):
        self.target_col = target_col
        self.treatment = treatment
        self.treatment_col = treatment_col
        self.cluster_cols = cluster_cols
        self.covariates = covariates or []

    def _get_cluster_column(self, df: pd.DataFrame) -> pd.Series:
        """Paste all strings of cluster_cols in one single column"""
        df = df.copy()
        return df[self.cluster_cols].astype(str).sum(axis=1)

    def _create_binary_treatment(self, df: pd.DataFrame) -> pd.DataFrame:
        """Transforms treatment column into 0 - 1 column"""
        df = df.copy()
        df[self.treatment_col] = (df[self.treatment_col] == self.treatment).astype(int)
        return df

    @abstractmethod
    def analysis_pvalue(
        self,
        df: pd.DataFrame,
        verbose: bool = False,
    ) -> float:
        """
        Returns the p-value of the analysis. Expects treatment to be 0-1 variable
        Arguments:
            df: dataframe containing the data to analyze
            verbose (Optional): bool, prints the regression summary if True
        """

    def analysis_point_estimate(
        self,
        df: pd.DataFrame,
        verbose: bool = False,
    ) -> float:
        """
        Returns the point estimate of the analysis. Expects treatment to be 0-1 variable
        Arguments:
            df: dataframe containing the data to analyze
            verbose (Optional): bool, prints the regression summary if True
        """
        raise NotImplementedError("Point estimate not implemented for this analysis")

    def _data_checks(self, df: pd.DataFrame) -> None:
        """Checks that the data is correct"""
        if df[self.target_col].isnull().any():
            raise ValueError(
                f"There are null values in outcome column {self.treatment_col}"
            )

        if not is_numeric_dtype(df[self.target_col]):
            raise ValueError(
                f"Outcome column {self.target_col} should be numeric and not {df[self.target_col].dtype}"
            )

    def get_pvalue(self, df: pd.DataFrame) -> float:
        """Returns the p-value of the analysis

        Arguments:
            df: dataframe containing the data to analyze
        """
        df = df.copy()
        df = self._create_binary_treatment(df)
        self._data_checks(df=df)
        return self.analysis_pvalue(df)

    def get_point_estimate(self, df: pd.DataFrame) -> float:
        """Returns the point estimate of the analysis

        Arguments:
            df: dataframe containing the data to analyze
        """
        df = df.copy()
        df = self._create_binary_treatment(df)
        self._data_checks(df=df)
        return self.analysis_point_estimate(df)

    @classmethod
    def from_config(cls, config):
        """Creates an ExperimentAnalysis object from a PowerConfig object"""
        return cls(
            cluster_cols=config.cluster_cols,
            target_col=config.target_col,
            treatment_col=config.treatment_col,
            treatment=config.treatment,
            covariates=config.covariates,
        )


class GeeExperimentAnalysis(ExperimentAnalysis):
    """
    Class to run GEE clustered analysis

    Arguments:
        cluster_cols: list of columns to use as clusters
        target_col: name of the column containing the variable to measure
        treatment_col: name of the column containing the treatment variable
        treatment: name of the treatment to use as the treated group
        covariates: list of columns to use as covariates

    Usage:

    ```python
    from cluster_experiments.experiment_analysis import GeeExperimentAnalysis
    import pandas as pd

    df = pd.DataFrame({
        'x': [1, 2, 3, 0, 0, 1],
        'treatment': ["A"] * 3 + ["B"] * 3,
        'cluster': [1] * 6,
    })

    GeeExperimentAnalysis(
        cluster_cols=['cluster'],
        target_col='x',
    ).get_pvalue(df)
    ```
    """

    def __init__(
        self,
        cluster_cols: List[str],
        target_col: str = "target",
        treatment_col: str = "treatment",
        treatment: str = "B",
        covariates: Optional[List[str]] = None,
    ):
        super().__init__(
            target_col=target_col,
            treatment_col=treatment_col,
            cluster_cols=cluster_cols,
            treatment=treatment,
            covariates=covariates,
        )
        self.regressors = [self.treatment_col] + self.covariates
        self.formula = f"{self.target_col} ~ {' + '.join(self.regressors)}"
        self.fam = sm.families.Gaussian()
        self.va = sm.cov_struct.Exchangeable()

    def fit_gee(self, df: pd.DataFrame) -> sm.GEE:
        """Returns the fitted GEE model"""
        return sm.GEE.from_formula(
            self.formula,
            data=df,
            groups=self._get_cluster_column(df),
            family=self.fam,
            cov_struct=self.va,
        ).fit()

    def analysis_pvalue(self, df: pd.DataFrame, verbose: bool = False) -> float:
        """Returns the p-value of the analysis
        Arguments:
            df: dataframe containing the data to analyze
            verbose (Optional): bool, prints the regression summary if True
        """
        results_gee = self.fit_gee(df)
        if verbose:
            print(results_gee.summary())
        return results_gee.pvalues[self.treatment_col]

    def analysis_point_estimate(self, df: pd.DataFrame, verbose: bool = False) -> float:
        """Returns the point estimate of the analysis
        Arguments:
            df: dataframe containing the data to analyze
            verbose (Optional): bool, prints the regression summary if True
        """
        results_gee = self.fit_gee(df)
        return results_gee.params[self.treatment_col]


class ClusteredOLSAnalysis(ExperimentAnalysis):
    """
    Class to run OLS clustered analysis

    Arguments:
        cluster_cols: list of columns to use as clusters
        target_col: name of the column containing the variable to measure
        treatment_col: name of the column containing the treatment variable
        treatment: name of the treatment to use as the treated group
        covariates: list of columns to use as covariates

    Usage:

    ```python
    from cluster_experiments.experiment_analysis import ClusteredOLSAnalysis
    import pandas as pd

    df = pd.DataFrame({
        'x': [1, 2, 3, 0, 0, 1, 2, 0],
        'treatment': ["A"] * 2 + ["B"] * 2 + ["A"] * 2 + ["B"] * 2,
        'cluster': [1, 1, 2, 2, 3, 3, 4, 4],
    })

    ClusteredOLSAnalysis(
        cluster_cols=['cluster'],
        target_col='x',
    ).get_pvalue(df)
    ```
    """

    def __init__(
        self,
        cluster_cols: List[str],
        target_col: str = "target",
        treatment_col: str = "treatment",
        treatment: str = "B",
        covariates: Optional[List[str]] = None,
    ):
        super().__init__(
            target_col=target_col,
            treatment_col=treatment_col,
            cluster_cols=cluster_cols,
            treatment=treatment,
            covariates=covariates,
        )
        self.regressors = [self.treatment_col] + self.covariates
        self.formula = f"{self.target_col} ~ {' + '.join(self.regressors)}"
        self.cov_type = "cluster"

    def analysis_pvalue(self, df: pd.DataFrame, verbose: bool = False) -> float:
        """Returns the p-value of the analysis
        Arguments:
            df: dataframe containing the data to analyze
            verbose (Optional): bool, prints the regression summary if True
        """
        results_ols = sm.OLS.from_formula(self.formula, data=df,).fit(
            cov_type=self.cov_type,
            cov_kwds={"groups": self._get_cluster_column(df)},
        )
        if verbose:
            print(results_ols.summary())
        return results_ols.pvalues[self.treatment_col]


class TTestClusteredAnalysis(ExperimentAnalysis):
    """
    Class to run T-test analysis on aggregated data

    Arguments:
        cluster_cols: list of columns to use as clusters
        target_col: name of the column containing the variable to measure
        treatment_col: name of the column containing the treatment variable
        treatment: name of the treatment to use as the treated group

    Usage:

    ```python
    from cluster_experiments.experiment_analysis import TTestClusteredAnalysis
    import pandas as pd

    df = pd.DataFrame({
        'x': [1, 2, 3, 4, 0, 0, 1, 1],
        'treatment': ["A", "B", "A", "B"] * 2,
        'cluster': [1, 2, 3, 4, 1, 2, 3, 4],
    })

    TTestClusteredAnalysis(
        cluster_cols=['cluster'],
        target_col='x',
    ).get_pvalue(df)
    ```
    """

    def __init__(
        self,
        cluster_cols: List[str],
        target_col: str = "target",
        treatment_col: str = "treatment",
        treatment: str = "B",
    ):
        self.target_col = target_col
        self.treatment = treatment
        self.treatment_col = treatment_col
        self.cluster_cols = cluster_cols

    def analysis_pvalue(self, df: pd.DataFrame, verbose: bool = False) -> float:
        """Returns the p-value of the analysis
        Arguments:
            df: dataframe containing the data to analyze
            verbose (Optional): bool, prints the regression summary if True
        """

        df_grouped = df.groupby(
            self.cluster_cols + [self.treatment_col], as_index=False
        )[self.target_col].mean()

        treatment_data = df_grouped.query(f"{self.treatment_col} == 1")[self.target_col]
        control_data = df_grouped.query(f"{self.treatment_col} == 0")[self.target_col]
        assert len(treatment_data), "treatment data should have more than 1 cluster"
        assert len(control_data), "control data should have more than 1 cluster"
        t_test_results = ttest_ind(treatment_data, control_data, equal_var=False)
        return t_test_results.pvalue

    @classmethod
    def from_config(cls, config):
        """Creates a TTestClusteredAnalysis object from a PowerConfig object"""
        return cls(
            cluster_cols=config.cluster_cols,
            target_col=config.target_col,
            treatment_col=config.treatment_col,
            treatment=config.treatment,
        )


class PairedTTestClusteredAnalysis(ExperimentAnalysis):
    """
    Class to run paired T-test analysis on aggregated data

    Arguments:
        cluster_cols: list of columns to use as clusters
        target_col: name of the column containing the variable to measure
        treatment_col: name of the column containing the treatment variable
        treatment: name of the treatment to use as the treated group
<<<<<<< HEAD
=======
        strata_cols: list of index columns for paired t test. Should be a subset or equal to cluster_cols
>>>>>>> ba732a76

    Usage:

    ```python
<<<<<<< HEAD
    from cluster_experiments.experiment_analysis import TTestClusteredAnalysis
=======
    from cluster_experiments.experiment_analysis import PairedTTestClusteredAnalysis
>>>>>>> ba732a76
    import pandas as pd

    df = pd.DataFrame({
        'x': [1, 2, 3, 4, 0, 0, 1, 1],
        'treatment': ["A", "B", "A", "B"] * 2,
        'cluster': [1, 2, 3, 4, 1, 2, 3, 4],
    })

<<<<<<< HEAD
    TTestClusteredAnalysis(
        cluster_cols=['cluster'],
=======
    PairedTTestClusteredAnalysis(
        cluster_cols=['cluster'],
        strata_cols=['cluster'],
>>>>>>> ba732a76
        target_col='x',
    ).get_pvalue(df)
    ```
    """

    def __init__(
        self,
        cluster_cols: List[str],
<<<<<<< HEAD
        target_col: str = "target",
        treatment_col: str = "treatment",
        treatment: str = "B",
        comparison_col: str or None = None,
    ):
        self.comparison_col = comparison_col
=======
        strata_cols: List[str],
        target_col: str = "target",
        treatment_col: str = "treatment",
        treatment: str = "B",
    ):
        self.strata_cols = strata_cols
>>>>>>> ba732a76
        self.target_col = target_col
        self.treatment = treatment
        self.treatment_col = treatment_col
        self.cluster_cols = cluster_cols

<<<<<<< HEAD
=======
    def _preprocessing(self, df: pd.DataFrame, verbose: bool = False) -> pd.DataFrame:
        df_grouped = df.groupby(
            self.cluster_cols + [self.treatment_col], as_index=False
        )[self.target_col].mean()

        n_control = df_grouped[self.treatment_col].value_counts()[0]
        n_treatment = df_grouped[self.treatment_col].value_counts()[1]

        if n_control != n_treatment:
            logging.warning(
                f"groups don't have same number of observations, {n_treatment =} and  {n_control =}"
            )

        assert all(
            [x in self.cluster_cols for x in self.strata_cols]
        ), f"strata should be a subset or equal to cluster_cols ({self.cluster_cols = }, {self.strata_cols = })"

        df_pivot = df_grouped.pivot_table(
            columns=self.treatment_col,
            index=self.strata_cols,
            values=self.target_col,
        )

        if df_pivot.isna().sum().sum() > 0:
            logging.warning(
                f"There are missing pairs for some clusters, removing the lonely ones: {df_pivot[df_pivot.isna().any(axis=1)].to_dict()}"
            )

        if verbose:
            print(f"performing paired t test in this data \n {df_pivot} \n")

        df_pivot = df_pivot.dropna()

        return df_pivot

>>>>>>> ba732a76
    def analysis_pvalue(self, df: pd.DataFrame, verbose: bool = False) -> float:
        """Returns the p-value of the analysis
        Arguments:
            df: dataframe containing the data to analyze
<<<<<<< HEAD
            verbose (Optional): bool, prints the regression summary if True
        """

        df_grouped = df.groupby(
            self.cluster_cols + [self.treatment_col], as_index=False
        )[self.target_col].mean()

        df_pivot = df_grouped.pivot_table(
            columns=self.treatment_col, index="cluster", values=self.target_col
        )

        t_test_results = ttest_rel(df_pivot[0], df_pivot[1])
=======
            verbose (Optional): bool, prints the extra info if True
        """
        assert (
            type(self.cluster_cols) is list
        ), "cluster_cols needs to be a list of strings (even with one element)"
        assert (
            type(self.strata_cols) is list
        ), "strata_cols needs to be a list of strings (even with one element)"

        df_pivot = self._preprocessing(df=df)

        t_test_results = ttest_rel(df_pivot.iloc[:, 0], df_pivot.iloc[:, 1])

        if verbose:
            print(f"paired t test results: \n {t_test_results} \n")

>>>>>>> ba732a76
        return t_test_results.pvalue

    @classmethod
    def from_config(cls, config):
<<<<<<< HEAD
        """Creates a TTestClusteredAnalysis object from a PowerConfig object"""
=======
        """Creates a PairedTTestClusteredAnalysis object from a PowerConfig object"""
>>>>>>> ba732a76
        return cls(
            cluster_cols=config.cluster_cols,
            target_col=config.target_col,
            treatment_col=config.treatment_col,
            treatment=config.treatment,
<<<<<<< HEAD
            comparison_col=config.comparison_col,
=======
            strata_cols=config.strata_cols,
>>>>>>> ba732a76
        )


class OLSAnalysis(ExperimentAnalysis):
    """
    Class to run OLS analysis

    Arguments:
        target_col: name of the column containing the variable to measure
        treatment_col: name of the column containing the treatment variable
        treatment: name of the treatment to use as the treated group
        covariates: list of columns to use as covariates

    Usage:

    ```python
    from cluster_experiments.experiment_analysis import OLSAnalysis
    import pandas as pd

    df = pd.DataFrame({
        'x': [1, 2, 3, 0, 0, 1],
        'treatment': ["A"] * 3 + ["B"] * 3,
    })

    OLSAnalysis(
        target_col='x',
    ).get_pvalue(df)
    ```
    """

    def __init__(
        self,
        target_col: str = "target",
        treatment_col: str = "treatment",
        treatment: str = "B",
        covariates: Optional[List[str]] = None,
    ):
        self.target_col = target_col
        self.treatment = treatment
        self.treatment_col = treatment_col
        self.covariates = covariates or []
        self.regressors = [self.treatment_col] + self.covariates
        self.formula = f"{self.target_col} ~ {' + '.join(self.regressors)}"

    def analysis_pvalue(self, df: pd.DataFrame, verbose: bool = False) -> float:
        """Returns the p-value of the analysis
        Arguments:
            df: dataframe containing the data to analyze
            verbose (Optional): bool, prints the regression summary if True
        """
        results_ols = sm.OLS.from_formula(self.formula, data=df).fit()
        if verbose:
            print(results_ols.summary())
        return results_ols.pvalues[self.treatment_col]

    @classmethod
    def from_config(cls, config):
        """Creates an OLSAnalysis object from a PowerConfig object"""
        return cls(
            target_col=config.target_col,
            treatment_col=config.treatment_col,
            treatment=config.treatment,
            covariates=config.covariates,
        )<|MERGE_RESOLUTION|>--- conflicted
+++ resolved
@@ -347,19 +347,12 @@
         target_col: name of the column containing the variable to measure
         treatment_col: name of the column containing the treatment variable
         treatment: name of the treatment to use as the treated group
-<<<<<<< HEAD
-=======
         strata_cols: list of index columns for paired t test. Should be a subset or equal to cluster_cols
->>>>>>> ba732a76
 
     Usage:
 
     ```python
-<<<<<<< HEAD
-    from cluster_experiments.experiment_analysis import TTestClusteredAnalysis
-=======
     from cluster_experiments.experiment_analysis import PairedTTestClusteredAnalysis
->>>>>>> ba732a76
     import pandas as pd
 
     df = pd.DataFrame({
@@ -368,14 +361,9 @@
         'cluster': [1, 2, 3, 4, 1, 2, 3, 4],
     })
 
-<<<<<<< HEAD
-    TTestClusteredAnalysis(
-        cluster_cols=['cluster'],
-=======
     PairedTTestClusteredAnalysis(
         cluster_cols=['cluster'],
         strata_cols=['cluster'],
->>>>>>> ba732a76
         target_col='x',
     ).get_pvalue(df)
     ```
@@ -384,28 +372,17 @@
     def __init__(
         self,
         cluster_cols: List[str],
-<<<<<<< HEAD
-        target_col: str = "target",
-        treatment_col: str = "treatment",
-        treatment: str = "B",
-        comparison_col: str or None = None,
-    ):
-        self.comparison_col = comparison_col
-=======
         strata_cols: List[str],
         target_col: str = "target",
         treatment_col: str = "treatment",
         treatment: str = "B",
     ):
         self.strata_cols = strata_cols
->>>>>>> ba732a76
         self.target_col = target_col
         self.treatment = treatment
         self.treatment_col = treatment_col
         self.cluster_cols = cluster_cols
 
-<<<<<<< HEAD
-=======
     def _preprocessing(self, df: pd.DataFrame, verbose: bool = False) -> pd.DataFrame:
         df_grouped = df.groupby(
             self.cluster_cols + [self.treatment_col], as_index=False
@@ -441,25 +418,10 @@
 
         return df_pivot
 
->>>>>>> ba732a76
     def analysis_pvalue(self, df: pd.DataFrame, verbose: bool = False) -> float:
         """Returns the p-value of the analysis
         Arguments:
             df: dataframe containing the data to analyze
-<<<<<<< HEAD
-            verbose (Optional): bool, prints the regression summary if True
-        """
-
-        df_grouped = df.groupby(
-            self.cluster_cols + [self.treatment_col], as_index=False
-        )[self.target_col].mean()
-
-        df_pivot = df_grouped.pivot_table(
-            columns=self.treatment_col, index="cluster", values=self.target_col
-        )
-
-        t_test_results = ttest_rel(df_pivot[0], df_pivot[1])
-=======
             verbose (Optional): bool, prints the extra info if True
         """
         assert (
@@ -476,26 +438,17 @@
         if verbose:
             print(f"paired t test results: \n {t_test_results} \n")
 
->>>>>>> ba732a76
         return t_test_results.pvalue
 
     @classmethod
     def from_config(cls, config):
-<<<<<<< HEAD
-        """Creates a TTestClusteredAnalysis object from a PowerConfig object"""
-=======
         """Creates a PairedTTestClusteredAnalysis object from a PowerConfig object"""
->>>>>>> ba732a76
         return cls(
             cluster_cols=config.cluster_cols,
             target_col=config.target_col,
             treatment_col=config.treatment_col,
             treatment=config.treatment,
-<<<<<<< HEAD
-            comparison_col=config.comparison_col,
-=======
             strata_cols=config.strata_cols,
->>>>>>> ba732a76
         )
 
 

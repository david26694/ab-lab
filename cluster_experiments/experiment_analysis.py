--- conflicted
+++ resolved
@@ -739,7 +739,15 @@
         results_mlm = self.fit_mlm(df)
         return results_mlm.params[self.treatment_col]
 
-<<<<<<< HEAD
+    def analysis_standard_error(self, df: pd.DataFrame, verbose: bool = False) -> float:
+        """Returns the standard error of the analysis
+        Arguments:
+            df: dataframe containing the data to analyze
+            verbose (Optional): bool, prints the regression summary if True
+        """
+        results_mlm = self.fit_mlm(df)
+        return results_mlm.bse[self.treatment_col]
+
 
 class SyntheticControlAnalysis(ExperimentAnalysis):
     """
@@ -966,14 +974,4 @@
             treatment=config.treatment,
             hypothesis=config.hypothesis,
             cluster_cols=config.cluster_cols,
-        )
-=======
-    def analysis_standard_error(self, df: pd.DataFrame, verbose: bool = False) -> float:
-        """Returns the standard error of the analysis
-        Arguments:
-            df: dataframe containing the data to analyze
-            verbose (Optional): bool, prints the regression summary if True
-        """
-        results_mlm = self.fit_mlm(df)
-        return results_mlm.bse[self.treatment_col]
->>>>>>> 8b152de6
+        )
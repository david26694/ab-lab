--- conflicted
+++ resolved
@@ -547,7 +547,6 @@
         self.check_clusters()
 
 
-<<<<<<< HEAD
 class PowerAnalysisWithPreExperimentData(PowerAnalysis):
     """
     Same as PowerAnalysis, but allowing a perturbation only at experiment period and keeping pre-experiment df intact. The PowerAnalysis class
@@ -564,7 +563,8 @@
         perturbed_df = self.perturbator.perturbate(df, average_effect=average_effect)
 
         return pd.concat([perturbed_df, pre_experiment_df])
-=======
+
+
 class NormalPowerAnalysis:
     """
     Class used to run Power analysis, using the central limit theorem to estimate power based on standard errors of the estimator,
@@ -896,5 +896,4 @@
         self.check_treatment_col()
         self.check_target_col()
         self.check_treatment()
-        self.check_clusters()
->>>>>>> 8b152de6
+        self.check_clusters()